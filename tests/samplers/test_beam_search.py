--- conflicted
+++ resolved
@@ -4,11 +4,7 @@
 """
 
 import pytest
-<<<<<<< HEAD
-import torch
 from vllm.utils import is_hpu
-=======
->>>>>>> db5ec52a
 
 # FIXME(zhuohan): The test can not pass if we:
 #   1. Increase max_tokens to 256.
