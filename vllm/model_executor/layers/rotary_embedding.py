# coding=utf-8
# Adapted from
# https://github.com/huggingface/transformers/blob/v4.33.2/src/transformers/models/llama/modeling_llama.py
# Copyright 2023 The vLLM team.
# Copyright 2022 EleutherAI and the HuggingFace Inc. team. All rights reserved.
#
# This code is based on EleutherAI's GPT-NeoX library and the GPT-NeoX
# and OPT implementations in this library. It has been modified from its
# original forms to accommodate minor architectural differences compared
# to GPT-NeoX and OPT used by the Meta AI team that trained the model.
#
# Licensed under the Apache License, Version 2.0 (the "License");
# you may not use this file except in compliance with the License.
# You may obtain a copy of the License at
#
#     http://www.apache.org/licenses/LICENSE-2.0
#
# Unless required by applicable law or agreed to in writing, software
# distributed under the License is distributed on an "AS IS" BASIS,
# WITHOUT WARRANTIES OR CONDITIONS OF ANY KIND, either express or implied.
# See the License for the specific language governing permissions and
# limitations under the License.
"""Rotary Positional Embeddings."""
import math
from typing import Any, Dict, List, Optional, Tuple, Union

import torch
import torch.nn as nn

<<<<<<< HEAD
from vllm import _custom_ops as ops
from vllm.utils import is_hpu
if is_hpu():
    from vllm.hpu.rotary_embed import HpuRotaryEmbedding
=======
from vllm.model_executor.custom_op import CustomOp
from vllm.utils import is_tpu

>>>>>>> db5ec52a

def _rotate_neox(x: torch.Tensor) -> torch.Tensor:
    x1 = x[..., :x.shape[-1] // 2]
    x2 = x[..., x.shape[-1] // 2:]
    return torch.cat((-x2, x1), dim=-1)


def _rotate_gptj(x: torch.Tensor) -> torch.Tensor:
    x1 = x[..., ::2]
    x2 = x[..., 1::2]
    x = torch.stack((-x2, x1), dim=-1)
    return x.flatten(-2)


def _apply_rotary_emb(
    x: torch.Tensor,
    freqs_cis: torch.Tensor,
) -> torch.Tensor:
    x_ = torch.view_as_complex(
        torch.stack(torch.chunk(x.transpose(1, 2).float(), 2, dim=-1), dim=-1))
    x_out = torch.view_as_real(x_ * freqs_cis).type_as(x)
    x_out = torch.cat(torch.chunk(x_out, 2, dim=-1), dim=-2)
    x_out = x_out.reshape(x_out.shape[0], x_out.shape[1], x_out.shape[2],
                          -1).transpose(1, 2)
    return x_out


class RotaryEmbedding(CustomOp):
    """Original rotary positional embedding."""

    def __init__(
        self,
        head_size: int,
        rotary_dim: int,
        max_position_embeddings: int,
        base: int,
        is_neox_style: bool,
        dtype: torch.dtype,
    ) -> None:
        super().__init__()
        self.head_size = head_size
        self.rotary_dim = rotary_dim
        self.max_position_embeddings = max_position_embeddings
        self.base = base
        self.is_neox_style = is_neox_style
        self.dtype = dtype

        cache = self._compute_cos_sin_cache()
        self.use_native2 = is_tpu() and is_neox_style
        if not self.use_native2:
            cache = cache.to(dtype)
            self.register_buffer("cos_sin_cache", cache, persistent=False)
        else:
            cos, sin = cache.chunk(2, dim=-1)
            freqs_cis = cos + 1j * sin
            self.register_buffer("freqs_cis", freqs_cis, persistent=False)

    def _compute_inv_freq(self, base: Union[int, float]) -> torch.Tensor:
        """Compute the inverse frequency."""
        # NOTE(woosuk): The HF implementation uses `torch.arange(...).float()`.
        # However, we use `torch.arange(..., dtype=torch.float)` instead to
        # avoid numerical issues with large base values (e.g., 10000000).
        # This may cause a slight numerical difference between the HF
        # implementation and ours.
        # NOTE(woosuk): To exactly match the HF implementation, we need to
        # use CPU to compute the cache and then move it to GPU. However, we
        # create the cache on GPU for faster initialization. This may cause
        # a slight numerical difference between the HF implementation and ours.
        inv_freq = 1.0 / (base**(torch.arange(
            0, self.rotary_dim, 2, dtype=torch.float) / self.rotary_dim))
        return inv_freq

    def _compute_cos_sin_cache(self) -> torch.Tensor:
        """Compute the cos and sin cache."""
        inv_freq = self._compute_inv_freq(self.base)
        t = torch.arange(self.max_position_embeddings, dtype=torch.float)

        freqs = torch.einsum("i,j -> ij", t, inv_freq)
        cos = freqs.cos()
        sin = freqs.sin()
        cache = torch.cat((cos, sin), dim=-1)
        return cache

    def forward_native(
        self,
        positions: torch.Tensor,
        query: torch.Tensor,
        key: torch.Tensor,
        offsets: Optional[torch.Tensor] = None,
    ) -> Tuple[torch.Tensor, torch.Tensor]:
        """A PyTorch-native implementation equivalent to forward().

        This method mimics the implementation of the custom CUDA kernel
        used in `forward_cuda()`.
        """
        query = query.view(*query.shape[:-1], -1, self.head_size)
        key = key.view(*key.shape[:-1], -1, self.head_size)

        query_rot = query[..., :self.rotary_dim]
        key_rot = key[..., :self.rotary_dim]
        if self.rotary_dim < self.head_size:
            query_pass = query[..., self.rotary_dim:]
            key_pass = key[..., self.rotary_dim:]

        self.cos_sin_cache: torch.Tensor = self.cos_sin_cache.to(
            positions.device, dtype=query.dtype)
        cos_sin = self.cos_sin_cache[torch.add(positions, offsets)
                                     if offsets is not None else positions]
        cos, sin = cos_sin.chunk(2, dim=-1)
        if self.is_neox_style:
            # NOTE(woosuk): Here we assume that the positions tensor has the
            # shape [batch_size, seq_len].
            cos = cos.repeat(1, 1, 2).unsqueeze(-2)
            sin = sin.repeat(1, 1, 2).unsqueeze(-2)
        else:
            cos = cos.repeat_interleave(2, dim=-1).unsqueeze(-2)
            sin = sin.repeat_interleave(2, dim=-1).unsqueeze(-2)

        rotate_fn = _rotate_neox if self.is_neox_style else _rotate_gptj
        query_rot = query_rot * cos + rotate_fn(query_rot) * sin
        key_rot = key_rot * cos + rotate_fn(key_rot) * sin

        if self.rotary_dim < self.head_size:
            query = torch.cat((query_rot, query_pass), dim=-1)
            key = torch.cat((key_rot, key_pass), dim=-1)
        else:
            query = query_rot
            key = key_rot
        query = query.flatten(-2)
        key = key.flatten(-2)
        return query, key

    def forward_native2(
        self,
        positions: torch.Tensor,
        query: torch.Tensor,
        key: torch.Tensor,
        offsets: Optional[torch.Tensor] = None,
    ) -> Tuple[torch.Tensor, torch.Tensor]:
        """Another PyTorch-native implementation of forward().

        This method might perform better than `forward_native()` when compiled.
        """
        if positions.dim() == 1:
            batch_size = 1
            seq_len = positions.shape[0]
        else:
            batch_size, seq_len = positions.shape
        if offsets is not None:
            positions = positions + offsets
        freqs_cis = self.freqs_cis.index_select(0, positions.flatten())
        freqs_cis = freqs_cis.view(batch_size, 1, seq_len, -1)

        query_shape = query.shape
        query = query.view(batch_size, seq_len, -1, self.head_size)
        query_rot = query[..., :self.rotary_dim]
        query_pass = query[..., self.rotary_dim:]
        query_rot = _apply_rotary_emb(query_rot, freqs_cis)
        query = torch.cat((query_rot, query_pass), dim=-1).reshape(query_shape)

        key_shape = key.shape
        key = key.view(batch_size, seq_len, -1, self.head_size)
        key_rot = key[..., :self.rotary_dim]
        key_pass = key[..., self.rotary_dim:]
        key_rot = _apply_rotary_emb(key_rot, freqs_cis)
        key = torch.cat((key_rot, key_pass), dim=-1).reshape(key_shape)
        return query, key

    def forward_cuda(
        self,
        positions: torch.Tensor,
        query: torch.Tensor,
        key: torch.Tensor,
        offsets: Optional[torch.Tensor] = None,
    ) -> Tuple[torch.Tensor, torch.Tensor]:
        from vllm import _custom_ops as ops

        self.cos_sin_cache = self.cos_sin_cache.to(positions.device,
                                                   dtype=query.dtype)
        # ops.rotary_embedding()/batched_rotary_embedding()
        # are in-place operations that update the query and key tensors.
        if offsets is not None:
            ops.batched_rotary_embedding(positions, query, key, self.head_size,
                                         self.cos_sin_cache,
                                         self.is_neox_style, self.rotary_dim,
                                         offsets)
        else:
            ops.rotary_embedding(positions, query, key, self.head_size,
                                 self.cos_sin_cache, self.is_neox_style)
        return query, key

    def forward_xpu(
        self,
        positions: torch.Tensor,
        query: torch.Tensor,
        key: torch.Tensor,
        offsets: Optional[torch.Tensor] = None,
    ) -> Tuple[torch.Tensor, torch.Tensor]:
        from vllm._ipex_ops import ipex_ops as ops

        self.cos_sin_cache = self.cos_sin_cache.to(positions.device,
                                                   dtype=query.dtype)
        # ops.rotary_embedding()/batched_rotary_embedding()
        # are in-place operations that update the query and key tensors.
        if offsets is not None:
            ops.batched_rotary_embedding(positions, query, key, self.head_size,
                                         self.cos_sin_cache,
                                         self.is_neox_style, self.rotary_dim,
                                         offsets)
        else:
            ops.rotary_embedding(positions, query, key, self.head_size,
                                 self.cos_sin_cache, self.is_neox_style)
        return query, key

    def forward_tpu(
        self,
        positions: torch.Tensor,
        query: torch.Tensor,
        key: torch.Tensor,
        offsets: Optional[torch.Tensor] = None,
    ) -> Tuple[torch.Tensor, torch.Tensor]:
        forward_fn = (self.forward_native2
                      if self.use_native2 else self.forward_native)
        return forward_fn(positions, query, key, offsets)

    def extra_repr(self) -> str:
        s = f"head_size={self.head_size}, rotary_dim={self.rotary_dim}"
        s += f", max_position_embeddings={self.max_position_embeddings}"
        s += f", base={self.base}, is_neox_style={self.is_neox_style}"
        return s


class LinearScalingRotaryEmbedding(RotaryEmbedding):
    """RotaryEmbedding extended with linear scaling.

    It supports multiple scaling factors. Since multiple LoRA adapters may have
    different scaling factors, we need multiple cos/sin caches. In this way,
    instead of running rotary embedding kernel per lora, we can run multiple
    lora in a batched way.

    In addition to that, we also keep the cos/sin cache for the scaling factor
    of 1 (default) at all times.

    Exemplary for two scaling factors x=1, y and z with embeddings
    [[x11, x12, ... x1m], ..., [xn1, xn2, ..., xnm]] and
    [[y11, y12, ... y1o], ..., [yn1, yn2, ..., yno]], and
    [[z11, z12, ... z1p], ..., [zn1, zn2, ..., znp]],

    we construct the cos/sin cache as follows:
    [[x11, x12, ... x1m, y11, y12, ... y1o, z11, z12, ... z1p],
        ...
     [xn1, xn2, ... xnm, yn1, yn2, ... yno, zn1, zn2, ... znp]]

    We then use offsets to index into the cos/sin cache for
    the respective scaling factors.

    The offset to cache can be accessed via `scaling_factor_to_offset` API.

    Credits to the Reddit user /u/kaiokendev
    """

    def __init__(
        self,
        head_size: int,
        rotary_dim: int,
        max_position_embeddings: int,
        base: int,
        is_neox_style: bool,
        scaling_factors: Union[List[float], float],
        dtype: torch.dtype,
    ) -> None:
        if isinstance(scaling_factors, float):
            scaling_factors = [scaling_factors]
        self.scaling_factors: List[float] = scaling_factors  # noqa
        super().__init__(head_size, rotary_dim, max_position_embeddings, base,
                         is_neox_style, dtype)
        # Lazy initialized.
        self._scaling_factor_to_offset: Dict[float, int]

    def _compute_cos_sin_cache(self) -> torch.Tensor:
        inv_freq = self._compute_inv_freq(self.base)
        cache_list: List[torch.Tensor] = []
        # offsets to the next cache in a tensor.
        # Each offset corresponds to the same index in scaling_factors.
        offsets: List[int] = []
        for scaling_factor in self.scaling_factors:
            # NOTE(woosuk): self.max_position_embeddings is the original
            # maximum length before applying the rope scaling.
            # Thus, the maximum length after applying the rope scaling is
            # self.max_position_embeddings * self.scaling_factor.
            max_len = self.max_position_embeddings * scaling_factor
            t = torch.arange(max_len, dtype=torch.float)
            t = t / scaling_factor

            freqs = torch.einsum("i,j -> ij", t, inv_freq)
            cos = freqs.cos()
            sin = freqs.sin()
            cache = torch.cat((cos, sin), dim=-1)
            if not cache_list:
                offset = 0
            else:
                last_offset = offsets[-1]
                next_max_len = cache_list[-1].shape[0]
                offset = last_offset + next_max_len
            offsets.append(offset)
            cache_list.append(cache)
        self._scaling_factor_to_offset = {
            float(scaling_factor): offsets[i]
            for i, scaling_factor in enumerate(self.scaling_factors)
        }
        assert len(self.scaling_factors) == len(offsets)
        return torch.cat(cache_list, dim=0)

    @property
    def scaling_factor_to_offset(self) -> Dict[float, int]:
        return self._scaling_factor_to_offset


class DynamicNTKScalingRotaryEmbedding(RotaryEmbedding):
    """RotaryEmbedding extended with Dynamic NTK scaling.

    Credits to the Reddit users /u/bloc97 and /u/emozilla
    """

    def __init__(
        self,
        head_size: int,
        rotary_dim: int,
        max_position_embeddings: int,
        base: int,
        is_neox_style: bool,
        scaling_factor: float,
        dtype: torch.dtype,
    ) -> None:
        self.scaling_factor = scaling_factor
        super().__init__(head_size, rotary_dim, max_position_embeddings, base,
                         is_neox_style, dtype)

    def _compute_cos_sin_cache(self) -> torch.Tensor:
        # NOTE(woosuk): self.max_position_embeddings is the original
        # maximum length before applying the rope scaling.
        # Thus, the maximum length after applying the rope scaling is
        # self.max_position_embeddings * self.scaling_factor.
        max_len = self.max_position_embeddings * self.scaling_factor
        base = self.base * (
            (self.scaling_factor * max_len / self.max_position_embeddings) -
            (self.scaling_factor - 1))**(self.rotary_dim /
                                         (self.rotary_dim - 2))
        inv_freq = self._compute_inv_freq(base)
        t = torch.arange(max_len, dtype=torch.float)

        freqs = torch.einsum("i,j -> ij", t, inv_freq)
        cos = freqs.cos()
        sin = freqs.sin()
        cache = torch.cat((cos, sin), dim=-1)
        return cache


# Inverse dim formula to find dim based on number of rotations
def _yarn_find_correction_dim(num_rotations: int,
                              dim: int,
                              base: float = 10000,
                              max_position_embeddings: int = 2048) -> float:
    return (dim * math.log(max_position_embeddings /
                           (num_rotations * 2 * math.pi))) / (2 *
                                                              math.log(base))


# Find dim range bounds based on rotations
def _yarn_find_correction_range(
        low_rot: int,
        high_rot: int,
        dim: int,
        base: float = 10000,
        max_position_embeddings: int = 2048) -> Tuple[int, int]:
    low = math.floor(
        _yarn_find_correction_dim(low_rot, dim, base, max_position_embeddings))
    high = math.ceil(
        _yarn_find_correction_dim(high_rot, dim, base,
                                  max_position_embeddings))
    return max(low, 0), min(high, dim - 1)  # Clamp values just in case


def _yarn_linear_ramp_mask(low: float, high: float, dim: int,
                           dtype: torch.dtype) -> torch.Tensor:
    if low == high:
        high += 0.001  # Prevent singularity

    linear_func = (torch.arange(dim, dtype=dtype) - low) / (high - low)
    ramp_func = torch.clamp(linear_func, 0, 1)
    return ramp_func


def _yarn_get_mscale(scale: float = 1) -> float:
    if scale <= 1:
        return 1.0
    return 0.1 * math.log(scale) + 1.0


class YaRNScalingRotaryEmbedding(RotaryEmbedding):
    """RotaryEmbedding extended with YaRN method.

    Credits to Peng et al. github.com/jquesnelle/yarn
    """

    def __init__(
        self,
        head_size: int,
        rotary_dim: int,
        max_position_embeddings: int,
        base: int,
        is_neox_style: bool,
        scaling_factor: float,
        dtype: torch.dtype,
        *,
        extrapolation_factor: float = 1,
        attn_factor: float = 1,
        beta_fast: int = 32,
        beta_slow: int = 1,
    ) -> None:
        self.scaling_factor = scaling_factor
        self.extrapolation_factor = extrapolation_factor
        self.attn_factor = attn_factor
        self.beta_fast = beta_fast
        self.beta_slow = beta_slow
        # Get n-d magnitude scaling corrected for interpolation
        self.mscale = float(
            _yarn_get_mscale(self.scaling_factor) * attn_factor)
        super().__init__(head_size, rotary_dim, max_position_embeddings, base,
                         is_neox_style, dtype)

    def _compute_inv_freq(self, scaling_factor: float) -> torch.Tensor:
        pos_freqs = self.base**(
            torch.arange(0, self.rotary_dim, 2, dtype=torch.float) /
            self.rotary_dim)
        inv_freq_extrapolation = 1.0 / pos_freqs
        inv_freq_interpolation = 1.0 / (scaling_factor * pos_freqs)

        low, high = _yarn_find_correction_range(self.beta_fast, self.beta_slow,
                                                self.rotary_dim, self.base,
                                                self.max_position_embeddings)
        # Get n-d rotational scaling corrected for extrapolation
        inv_freq_mask = (1 - _yarn_linear_ramp_mask(
            low, high, self.rotary_dim // 2,
            dtype=torch.float)) * self.extrapolation_factor
        inv_freq = inv_freq_interpolation * (
            1 - inv_freq_mask) + inv_freq_extrapolation * inv_freq_mask
        return inv_freq

    def _compute_cos_sin_cache(self) -> torch.Tensor:
        inv_freq = self._compute_inv_freq(self.scaling_factor)
        t = torch.arange(self.max_position_embeddings * self.scaling_factor,
                         dtype=torch.float32)
        freqs = torch.einsum("i,j -> ij", t, inv_freq)
        cos = (freqs.cos() * self.mscale)
        sin = (freqs.sin() * self.mscale)
        cache = torch.cat((cos, sin), dim=-1)
        return cache


class Phi3LongRoPEScaledRotaryEmbedding(nn.Module):
    """Phi3 family of models scaled rotary embedding.

    Based on the original RotaryEmbedding implementation.
    """

    def __init__(
        self,
        head_size: int,
        rotary_dim: int,
        max_position_embeddings: int,
        original_max_position_embeddings: int,
        base: int,
        is_neox_style: bool,
        dtype: torch.dtype,
        short_factor: List[float],
        long_factor: List[float],
        short_mscale: float = 1.1,
        long_mscale: float = 1.225,
    ):
        super().__init__()

        if rotary_dim != head_size:
            raise ValueError(
                f"`Phi3LongRoPEScaledRotaryEmbedding` does not support \
                    rotary_dim != head_size ({rotary_dim}!={head_size}).")
        if is_neox_style is False:
            raise ValueError(
                "`Phi3LongRoPEScaledRotaryEmbedding` only supports neox_style."
            )

        self.head_size = head_size
        self.max_position_embeddings = max_position_embeddings
        self.original_max_position_embeddings = original_max_position_embeddings
        self.base = base
        self.short_factor = short_factor
        self.long_factor = long_factor
        self.short_mscale = short_mscale
        self.long_mscale = long_mscale

        short_cache = self._compute_cos_sin_cache(
            original_max_position_embeddings, short_factor, short_mscale)
        short_cache = short_cache.to(dtype)
        self.register_buffer("short_cos_sin_cache",
                             short_cache,
                             persistent=False)

        long_cache = self._compute_cos_sin_cache(max_position_embeddings,
                                                 long_factor, long_mscale)
        long_cache = long_cache.to(dtype)
        self.register_buffer("long_cos_sin_cache",
                             long_cache,
                             persistent=False)

        long_short_cache = torch.cat(
            [self.short_cos_sin_cache, self.long_cos_sin_cache], dim=0)
        self.register_buffer("long_short_cos_sin_cache",
                             long_short_cache,
                             persistent=False)

    def _compute_inv_freq(self, rescale_factors: List[float]) -> torch.Tensor:
        rescale_factors = torch.tensor(rescale_factors, dtype=torch.float32)
        inv_freq = 1.0 / (rescale_factors * (self.base**(torch.arange(
            0, self.head_size, 2, dtype=torch.float) / self.head_size)))
        return inv_freq

    def _compute_cos_sin_cache(
        self,
        max_position_embeddings: int,
        rescale_factors: List[float],
        mscale: float,
    ) -> torch.Tensor:
        inv_freq = self._compute_inv_freq(rescale_factors)
        t = torch.arange(max_position_embeddings, dtype=torch.float)
        freqs = torch.einsum("i,j -> ij", t, inv_freq)
        cos = freqs.cos() * mscale
        sin = freqs.sin() * mscale
        cache = torch.cat((cos, sin), dim=-1)
        return cache

    def forward(
        self,
        positions: torch.Tensor,
        query: torch.Tensor,
        key: torch.Tensor,
        offsets: Optional[torch.Tensor] = None,
    ) -> Tuple[torch.Tensor, torch.Tensor]:
        query = query.view(*query.shape[:-1], -1, self.head_size)
        key = key.view(*key.shape[:-1], -1, self.head_size)

        k = self.original_max_position_embeddings
        long_prompt_offset = (torch.any(positions > k).float() *
                              torch.full_like(positions, k)).long()
        idx = (torch.add(positions, long_prompt_offset)
               if long_prompt_offset is not None else positions)
        self.long_short_cos_sin_cache: torch.Tensor = (
            self.long_short_cos_sin_cache.to(idx.device))
        idx = torch.add(idx, offsets) if offsets is not None else idx
        cos_sin = torch.index_select(self.long_short_cos_sin_cache, 0, idx)

        cos, sin = cos_sin.chunk(2, dim=-1)
        cos = cos.repeat(1, 2).unsqueeze(-2)
        sin = sin.repeat(1, 2).unsqueeze(-2)

        query = query * cos + _rotate_neox(query) * sin
        key = key * cos + _rotate_neox(key) * sin

        return query.flatten(-2), key.flatten(-2)


_ROPE_DICT: Dict[Tuple, RotaryEmbedding] = {}


def get_rope(
    head_size: int,
    rotary_dim: int,
    max_position: int,
    base: int,
    is_neox_style: bool = True,
    rope_scaling: Optional[Dict[str, Any]] = None,
    dtype: Optional[torch.dtype] = None,
) -> RotaryEmbedding:
    if dtype is None:
        dtype = torch.get_default_dtype()
    if rope_scaling is not None:
        # Transforms every value that is a list into a tuple for caching calls
        rope_scaling_tuple = {
            k: tuple(v) if isinstance(v, list) else v
            for k, v in rope_scaling.items()
        }
        rope_scaling_args = tuple(rope_scaling_tuple.items())
    else:
        rope_scaling_args = None
    key = (head_size, rotary_dim, max_position, base, is_neox_style,
           rope_scaling_args, dtype)
    if key in _ROPE_DICT:
        return _ROPE_DICT[key]
    if rope_scaling is None:
<<<<<<< HEAD
        if is_hpu():
            rotary_emb = HpuRotaryEmbedding(head_size, rotary_dim, max_position, base,
                                            is_neox_style)
        else:
            rotary_emb = RotaryEmbedding(head_size, rotary_dim, max_position, base,
                                            is_neox_style)
=======
        rotary_emb = RotaryEmbedding(head_size, rotary_dim, max_position, base,
                                     is_neox_style, dtype)
>>>>>>> db5ec52a
    else:
        scaling_type = rope_scaling["type"]
        # The correct one should be "longrope" but keep "su" here
        # for backward compatible
        if scaling_type != "su" and scaling_type != "longrope":
            scaling_factor = rope_scaling["factor"]
        if scaling_type == "linear":
            rotary_emb = LinearScalingRotaryEmbedding(head_size, rotary_dim,
                                                      max_position, base,
                                                      is_neox_style,
                                                      scaling_factor, dtype)
        elif scaling_type == "dynamic":
            rotary_emb = DynamicNTKScalingRotaryEmbedding(
                head_size, rotary_dim, max_position, base, is_neox_style,
                scaling_factor, dtype)
        elif scaling_type == "yarn":
            original_max_position = rope_scaling[
                "original_max_position_embeddings"]
            extra_kwargs = {
                k: v
                for k, v in rope_scaling.items()
                if k in ("extrapolation_factor", "attn_factor", "beta_fast",
                         "beta_slow")
            }
            rotary_emb = YaRNScalingRotaryEmbedding(head_size, rotary_dim,
                                                    original_max_position,
                                                    base, is_neox_style,
                                                    scaling_factor, dtype,
                                                    **extra_kwargs)
        # The correct one should be "longrope" but keep "su" here
        # for backward compatible
        elif scaling_type == "su" or scaling_type == "longrope":
            short_factor = rope_scaling["short_factor"]
            long_factor = rope_scaling["long_factor"]
            original_max_position = rope_scaling[
                "original_max_position_embeddings"]
            extra_kwargs = {
                k: v
                for k, v in rope_scaling.items()
                if k in ("short_mscale", "long_mscale")
            }
            rotary_emb = Phi3LongRoPEScaledRotaryEmbedding(
                head_size, rotary_dim, max_position, original_max_position,
                base, is_neox_style, dtype, short_factor, long_factor,
                **extra_kwargs)
        else:
            raise ValueError(f"Unknown RoPE scaling type {scaling_type}")
    _ROPE_DICT[key] = rotary_emb
    return rotary_emb<|MERGE_RESOLUTION|>--- conflicted
+++ resolved
@@ -27,16 +27,10 @@
 import torch
 import torch.nn as nn
 
-<<<<<<< HEAD
-from vllm import _custom_ops as ops
-from vllm.utils import is_hpu
+from vllm.model_executor.custom_op import CustomOp
+from vllm.utils import is_tpu, is_hpu
 if is_hpu():
     from vllm.hpu.rotary_embed import HpuRotaryEmbedding
-=======
-from vllm.model_executor.custom_op import CustomOp
-from vllm.utils import is_tpu
-
->>>>>>> db5ec52a
 
 def _rotate_neox(x: torch.Tensor) -> torch.Tensor:
     x1 = x[..., :x.shape[-1] // 2]
@@ -635,17 +629,12 @@
     if key in _ROPE_DICT:
         return _ROPE_DICT[key]
     if rope_scaling is None:
-<<<<<<< HEAD
         if is_hpu():
             rotary_emb = HpuRotaryEmbedding(head_size, rotary_dim, max_position, base,
                                             is_neox_style)
         else:
             rotary_emb = RotaryEmbedding(head_size, rotary_dim, max_position, base,
-                                            is_neox_style)
-=======
-        rotary_emb = RotaryEmbedding(head_size, rotary_dim, max_position, base,
-                                     is_neox_style, dtype)
->>>>>>> db5ec52a
+                                            is_neox_style, dtype)
     else:
         scaling_type = rope_scaling["type"]
         # The correct one should be "longrope" but keep "su" here
