import asyncio
import time
from functools import partial
from typing import (AsyncIterator, Callable, Dict, Iterable, List, Optional,
                    Set, Tuple, Type, Union)

from transformers import PreTrainedTokenizer

import vllm.envs as envs
from vllm.config import DecodingConfig, ModelConfig
from vllm.core.scheduler import SchedulerOutputs
from vllm.engine.arg_utils import AsyncEngineArgs
from vllm.engine.llm_engine import LLMEngine
from vllm.executor.ray_utils import initialize_ray_cluster, ray
from vllm.inputs import LLMInputs, PromptInputs
from vllm.logger import init_logger
from vllm.lora.request import LoRARequest
from vllm.outputs import EmbeddingRequestOutput, RequestOutput
from vllm.pooling_params import PoolingParams
from vllm.sampling_params import SamplingParams
from vllm.sequence import ExecuteModelRequest, SamplerOutput
from vllm.usage.usage_lib import UsageContext

logger = init_logger(__name__)
ENGINE_ITERATION_TIMEOUT_S = envs.VLLM_ENGINE_ITERATION_TIMEOUT_S


class AsyncEngineDeadError(RuntimeError):
    pass


def _log_task_completion(task: asyncio.Task,
                         error_callback: Callable[[Exception], None]) -> None:
    """This function is only intended for the `engine.run_engine_loop()` task.

    In particular, that task runs a `while True` loop that can only exit if
    there is an exception.
    """

    exception = None
    try:
        return_value = task.result()
        raise AssertionError(
            f"The engine background task should never finish without an "
            f"exception. {return_value}")
    except asyncio.exceptions.CancelledError:
        # We assume that if the task is cancelled, we are gracefully shutting
        # down. This should only happen on program exit.
        logger.info("Engine is gracefully shutting down.")
    except Exception as e:
        exception = e
        logger.error("Engine background task failed", exc_info=e)
        error_callback(exception)
        raise AsyncEngineDeadError(
            "Task finished unexpectedly. This should never happen! "
            "Please open an issue on Github. See stack trace above for the"
            "actual cause.") from e


class AsyncStream:
    """A stream of RequestOutputs or EmbeddingRequestOutputs for a request
    that can be iterated over asynchronously."""

    def __init__(self, request_id: str) -> None:
        self.request_id = request_id
        self._queue: asyncio.Queue = asyncio.Queue()
        self._finished = False

    def put(self, item: Union[RequestOutput, EmbeddingRequestOutput,
                              Exception]) -> None:
        if self._finished:
            return
        self._queue.put_nowait(item)

    def finish(self) -> None:
        self._queue.put_nowait(StopAsyncIteration())
        self._finished = True

    @property
    def finished(self) -> bool:
        return self._finished

    def __aiter__(self):
        return self

    async def __anext__(self) -> Union[RequestOutput, EmbeddingRequestOutput]:
        result = await self._queue.get()
        if isinstance(result, Exception):
            raise result
        return result


class RequestTracker:
    """Synchronous abstraction for tracking requests."""

    def __init__(self) -> None:
        self._request_streams: Dict[str, AsyncStream] = {}
        self._finished_requests: asyncio.Queue[str] = asyncio.Queue()
        self._new_requests: asyncio.Queue[Tuple[AsyncStream,
                                                dict]] = asyncio.Queue()
        self.new_requests_event = asyncio.Event()

    def __contains__(self, item):
        return item in self._request_streams

    def __len__(self) -> int:
        return len(self._request_streams)

    def propagate_exception(self,
                            exc: Exception,
                            request_id: Optional[str] = None) -> None:
        """Propagate an exception to request streams
        (all if request_id is None)."""
        if request_id is not None:
            self._request_streams[request_id].put(exc)
            self.abort_request(request_id)
        else:
            for rid, stream in self._request_streams.items():
                stream.put(exc)
                self.abort_request(rid)

    def process_request_output(self,
                               request_output: Union[RequestOutput,
                                                     EmbeddingRequestOutput],
                               *,
                               verbose: bool = False) -> None:
        """Process a request output from the engine."""
        request_id = request_output.request_id

        self._request_streams[request_id].put(request_output)
        if request_output.finished:
            if verbose:
                logger.info("Finished request %s.", request_id)
            self.abort_request(request_id)

    def process_exception(self,
                          request_id: str,
                          exception: Exception,
                          *,
                          verbose: bool = False) -> None:
        """Propagate an exception from the engine."""
        self._request_streams[request_id].put(exception)
        if verbose:
            logger.info("Finished request %s.", request_id)
        self.abort_request(request_id)

    def add_request(self, request_id: str,
                    **engine_add_request_kwargs) -> AsyncStream:
        """Add a request to be sent to the engine on the next background
        loop iteration."""
        if request_id in self._request_streams:
            raise KeyError(f"Request {request_id} already exists.")

        stream = AsyncStream(request_id)
        self._new_requests.put_nowait((stream, {
            "request_id": request_id,
            **engine_add_request_kwargs
        }))

        self.new_requests_event.set()

        return stream

    def abort_request(self, request_id: str, *, verbose: bool = False) -> None:
        """Abort a request during next background loop iteration."""
        if verbose:
            logger.info("Aborted request %s.", request_id)

        self._finished_requests.put_nowait(request_id)

        if request_id not in self._request_streams or self._request_streams[
                request_id].finished:
            # The request has already finished or been aborted.
            return

        self._request_streams[request_id].finish()

    def get_new_and_finished_requests(self) -> Tuple[List[Dict], Set[str]]:
        """Get the new requests and finished requests to be
        sent to the engine."""
        new_requests: List[Dict] = []
        finished_requests: Set[str] = set()

        while not self._finished_requests.empty():
            request_id = self._finished_requests.get_nowait()
            finished_requests.add(request_id)
            self._request_streams.pop(request_id, None)

        while not self._new_requests.empty():
            stream, new_request = self._new_requests.get_nowait()
            if stream.request_id in finished_requests:
                # The request has already been aborted.
                stream.finish()
                continue
            self._request_streams[stream.request_id] = stream
            new_requests.append(new_request)

        return new_requests, finished_requests

    async def wait_for_new_requests(self):
        if not self.has_new_requests():
            await self.new_requests_event.wait()
        self.new_requests_event.clear()

    def has_new_requests(self):
        return not self._new_requests.empty()


class _AsyncLLMEngine(LLMEngine):
    """Extension of LLMEngine to add async methods."""

    async def step_async(
            self) -> List[Union[RequestOutput, EmbeddingRequestOutput]]:
        """Performs one decoding iteration and returns newly generated results.
        The workers are ran asynchronously if possible.

        This function performs one decoding iteration of the engine. It first
        schedules the sequences to be executed in the next iteration and the
        token blocks to be swapped in/out/copy. Then, it executes the model
        and updates the scheduler with the model outputs. Finally, it decodes
        the sequences and returns the newly generated results.
        """
        seq_group_metadata_list, scheduler_outputs = self.scheduler.schedule()

        if not scheduler_outputs.is_empty():
            # Execute the model.
            execute_model_req = ExecuteModelRequest(
                seq_group_metadata_list=seq_group_metadata_list,
                blocks_to_swap_in=scheduler_outputs.blocks_to_swap_in,
                blocks_to_swap_out=scheduler_outputs.blocks_to_swap_out,
                blocks_to_copy=scheduler_outputs.blocks_to_copy,
                num_lookahead_slots=scheduler_outputs.num_lookahead_slots,
                running_queue_size=scheduler_outputs.running_queue_size,
            )
            output = await self.model_executor.execute_model_async(
                execute_model_req)
        else:
            output = []

        request_outputs = self._process_model_outputs(
            output, scheduler_outputs.scheduled_seq_groups,
            scheduler_outputs.ignored_seq_groups, seq_group_metadata_list)

        # Log stats.
        self.do_log_stats(scheduler_outputs, output)

        if not request_outputs:
            # Stop the execute model loop in parallel workers until there are
            # more requests to process. This avoids waiting indefinitely in
            # torch.distributed ops which may otherwise timeout, and unblocks
            # the RPC thread in the workers so that they can process any other
            # queued control plane messages, such as add/remove lora adapters.
            await self.model_executor.stop_remote_worker_execution_loop_async()

        return request_outputs

    async def process_model_inputs_async(
        self,
        request_id: str,
        inputs: PromptInputs,
        lora_request: Optional[LoRARequest] = None,
    ) -> LLMInputs:
        if isinstance(inputs, str):
            inputs = {"prompt": inputs}

        if "prompt_token_ids" not in inputs:
            tokenizer = self.get_tokenizer_group("prompts must be None if "
                                                 "skip_tokenizer_init is True")

            prompt_token_ids = await tokenizer.encode_async(
                request_id=request_id,
                prompt=inputs["prompt"],
                lora_request=lora_request)
        else:
            prompt_token_ids = inputs["prompt_token_ids"]

        return LLMInputs(prompt_token_ids=prompt_token_ids,
                         prompt=inputs.get("prompt"),
                         multi_modal_data=inputs.get("multi_modal_data"))

    async def add_request_async(
        self,
        request_id: str,
        inputs: PromptInputs,
        params: Union[SamplingParams, PoolingParams],
        arrival_time: Optional[float] = None,
        lora_request: Optional[LoRARequest] = None,
    ) -> None:
        if lora_request is not None and not self.lora_config:
            raise ValueError(f"Got lora_request {lora_request} but LoRA is "
                             "not enabled!")
        if arrival_time is None:
            arrival_time = time.time()

        processed_inputs = await self.process_model_inputs_async(
            request_id=request_id, inputs=inputs, lora_request=lora_request)

        self._add_processed_request(
            request_id=request_id,
            processed_inputs=processed_inputs,
            params=params,
            arrival_time=arrival_time,
            lora_request=lora_request,
        )

    async def check_health_async(self) -> None:
        self.model_executor.check_health()


class AsyncLLMEngine:
    """An asynchronous wrapper for :class:`LLMEngine`.

    This class is used to wrap the :class:`LLMEngine` class to make it
    asynchronous. It uses asyncio to create a background loop that keeps
    processing incoming requests. The :class:`LLMEngine` is kicked by the
    generate method when there are requests in the waiting queue. The generate
    method yields the outputs from the :class:`LLMEngine` to the caller.

    Args:
        worker_use_ray: Whether to use Ray for model workers. Required for
            distributed execution. Should be the same as
            `parallel_config.worker_use_ray`.
        engine_use_ray: Whether to make LLMEngine a Ray actor. If so, the
            async frontend will be executed in a separate process as the
            model workers.
        log_requests: Whether to log the requests.
        max_log_len: Maximum number of prompt characters or prompt ID numbers
            being printed in log.
        start_engine_loop: If True, the background task to run the engine
            will be automatically started in the generate call.
        *args: Arguments for :class:`LLMEngine`.
        **kwargs: Arguments for :class:`LLMEngine`.
    """

    _engine_class: Type[_AsyncLLMEngine] = _AsyncLLMEngine

    def __init__(self,
                 worker_use_ray: bool,
                 engine_use_ray: bool,
                 *args,
                 log_requests: bool = True,
                 max_log_len: Optional[int] = None,
                 start_engine_loop: bool = True,
                 **kwargs) -> None:
        self.worker_use_ray = worker_use_ray
        self.engine_use_ray = engine_use_ray
        self.log_requests = log_requests
        self.max_log_len = max_log_len
        self.engine = self._init_engine(*args, **kwargs)

        self.background_loop: Optional[asyncio.Future] = None
        # We need to keep a reference to unshielded
        # task as well to prevent it from being garbage
        # collected
        self._background_loop_unshielded: Optional[asyncio.Task] = None
        self.start_engine_loop = start_engine_loop
        self._errored_with: Optional[BaseException] = None

        # Lazy initialized fields
        self._request_tracker: RequestTracker

    @classmethod
    def from_engine_args(
        cls,
        engine_args: AsyncEngineArgs,
        start_engine_loop: bool = True,
        usage_context: UsageContext = UsageContext.ENGINE_CONTEXT,
    ) -> "AsyncLLMEngine":
        """Creates an async LLM engine from the engine arguments."""
        # Create the engine configs.
        engine_config = engine_args.create_engine_config()
        distributed_executor_backend = (
            engine_config.parallel_config.distributed_executor_backend)

        if engine_config.device_config.device_type == "neuron":
            from vllm.executor.neuron_executor import NeuronExecutorAsync
            executor_class = NeuronExecutorAsync
        elif engine_config.device_config.device_type == "tpu":
            from vllm.executor.tpu_executor import TPUExecutorAsync
            executor_class = TPUExecutorAsync
        elif engine_config.device_config.device_type == "cpu":
            assert distributed_executor_backend is None, (
                "Distributed execution is not supported with the CPU backend.")
            from vllm.executor.cpu_executor import CPUExecutorAsync
            executor_class = CPUExecutorAsync
<<<<<<< HEAD
        elif engine_config.device_config.device_type == "hpu":
            if engine_config.parallel_config.worker_use_ray or engine_args.engine_use_ray:
                initialize_ray_cluster(engine_config.parallel_config)
                from vllm.executor.ray_habana_executor import RayHabanaExecutorAsync
                executor_class = RayHabanaExecutorAsync
            else:
                from vllm.executor.habana_executor import HabanaExecutorAsync
                executor_class = HabanaExecutorAsync
        elif engine_config.parallel_config.worker_use_ray:
=======
        elif engine_config.device_config.device_type == "xpu":
            if distributed_executor_backend is None:
                from vllm.executor.xpu_executor import XPUExecutorAsync
                executor_class = XPUExecutorAsync
            elif distributed_executor_backend == "ray":
                initialize_ray_cluster(engine_config.parallel_config)
                from vllm.executor.ray_xpu_executor import RayXPUExecutorAsync
                executor_class = RayXPUExecutorAsync
            else:
                raise RuntimeError(
                    "Not supported distributed execution model on XPU device.")
        elif distributed_executor_backend == "ray":
>>>>>>> db5ec52a
            initialize_ray_cluster(engine_config.parallel_config)
            from vllm.executor.ray_gpu_executor import RayGPUExecutorAsync
            executor_class = RayGPUExecutorAsync
        elif distributed_executor_backend == "mp":
            from vllm.executor.multiproc_gpu_executor import (
                MultiprocessingGPUExecutorAsync)
            executor_class = MultiprocessingGPUExecutorAsync
        else:
            from vllm.executor.gpu_executor import GPUExecutorAsync
            executor_class = GPUExecutorAsync
        # Create the async LLM engine.
        engine = cls(
            distributed_executor_backend == "ray",
            engine_args.engine_use_ray,
            **engine_config.to_dict(),
            executor_class=executor_class,
            log_requests=not engine_args.disable_log_requests,
            log_stats=not engine_args.disable_log_stats,
            max_log_len=engine_args.max_log_len,
            start_engine_loop=start_engine_loop,
            usage_context=usage_context,
        )
        return engine

    @property
    def is_running(self) -> bool:
        return (self.background_loop is not None
                and self._background_loop_unshielded is not None
                and not self._background_loop_unshielded.done())

    @property
    def is_stopped(self) -> bool:
        return self.errored or (self.background_loop is not None and
                                self._background_loop_unshielded is not None
                                and self._background_loop_unshielded.done())

    @property
    def errored(self) -> bool:
        return self._errored_with is not None

    def set_errored(self, exc: Exception) -> None:
        self._errored_with = exc

    def _error_callback(self, exc: Exception) -> None:
        self.set_errored(exc)
        self._request_tracker.propagate_exception(exc)

    async def get_tokenizer(self) -> "PreTrainedTokenizer":
        if self.engine_use_ray:
            return await self.engine.get_tokenizer.remote()  # type: ignore
        else:
            return self.engine.get_tokenizer()

    def start_background_loop(self) -> None:
        """Start the background loop."""
        if self.errored:
            raise AsyncEngineDeadError(
                "Background loop has errored already.") from self._errored_with
        if self.is_running:
            raise RuntimeError("Background loop is already running.")
        # Initialize the RequestTracker here so it uses the right event loop.
        self._request_tracker = RequestTracker()

        self._background_loop_unshielded = asyncio.get_event_loop(
        ).create_task(self.run_engine_loop())
        self._background_loop_unshielded.add_done_callback(
            partial(_log_task_completion, error_callback=self._error_callback))
        self.background_loop = asyncio.shield(self._background_loop_unshielded)

    def _init_engine(self, *args,
                     **kwargs) -> Union[_AsyncLLMEngine, "ray.ObjectRef"]:
        if not self.engine_use_ray:
            engine_class = self._engine_class
        elif self.worker_use_ray:
            engine_class = ray.remote(num_cpus=0)(self._engine_class).remote
        else:
            # FIXME(woosuk): This is a bit hacky. Be careful when changing the
            # order of the arguments.
            cache_config = kwargs["cache_config"]
            parallel_config = kwargs["parallel_config"]
            if parallel_config.tensor_parallel_size == 1:
                num_gpus = cache_config.gpu_memory_utilization
            else:
                num_gpus = 1
            engine_class = ray.remote(num_gpus=num_gpus)(
                self._engine_class).remote
        return engine_class(*args, **kwargs)

    async def engine_step(self) -> bool:
        """Kick the engine to process the waiting requests.

        Returns True if there are in-progress requests."""

        new_requests, finished_requests = (
            self._request_tracker.get_new_and_finished_requests())

        for new_request in new_requests:
            # Add the request into the vLLM engine's waiting queue.
            # TODO: Maybe add add_request_batch to reduce Ray overhead
            try:
                if self.engine_use_ray:
                    await self.engine.add_request.remote(  # type: ignore
                        **new_request)
                else:
                    await self.engine.add_request_async(**new_request)
            except ValueError as e:
                # TODO: use a vLLM specific error for failed validation
                self._request_tracker.process_exception(
                    new_request["request_id"],
                    e,
                    verbose=self.log_requests,
                )

        if finished_requests:
            await self._engine_abort(finished_requests)

        if self.engine_use_ray:
            request_outputs = await self.engine.step.remote()  # type: ignore
        else:
            request_outputs = await self.engine.step_async()

        # Put the outputs into the corresponding streams.
        for request_output in request_outputs:
            self._request_tracker.process_request_output(
                request_output, verbose=self.log_requests)

        return len(request_outputs) > 0

    async def _engine_abort(self, request_ids: Iterable[str]):
        if self.engine_use_ray:
            await self.engine.abort_request.remote(request_ids)  # type: ignore
        else:
            self.engine.abort_request(request_ids)

    async def run_engine_loop(self):
        has_requests_in_progress = False
        while True:
            if not has_requests_in_progress:
                logger.debug("Waiting for new requests...")
                await self._request_tracker.wait_for_new_requests()
                logger.debug("Got new requests!")

            # Abort if iteration takes too long due to unrecoverable errors
            # (eg. NCCL timeouts).
            try:
                has_requests_in_progress = await asyncio.wait_for(
                    self.engine_step(), ENGINE_ITERATION_TIMEOUT_S)
            except asyncio.TimeoutError as exc:
                logger.error(
                    "Engine iteration timed out. This should never happen!")
                self.set_errored(exc)
                raise
            await asyncio.sleep(0)

    async def add_request(
        self,
        request_id: str,
        inputs: PromptInputs,
        params: Union[SamplingParams, PoolingParams],
        arrival_time: Optional[float] = None,
        lora_request: Optional[LoRARequest] = None,
    ) -> AsyncStream:
        if self.log_requests:
            if isinstance(inputs, str):
                shortened_prompt = inputs
                shortened_token_ids = None
            else:
                shortened_prompt = inputs.get("prompt")
                shortened_token_ids = inputs.get("prompt_token_ids")

            max_log_len = self.max_log_len
            if max_log_len is not None:
                if shortened_prompt is not None:
                    shortened_prompt = shortened_prompt[:max_log_len]
                if shortened_token_ids is not None:
                    shortened_token_ids = shortened_token_ids[:max_log_len]

            logger.info(
                "Received request %s: prompt: %r, "
                "params: %s, prompt_token_ids: %s, "
                "lora_request: %s.", request_id, shortened_prompt, params,
                shortened_token_ids, lora_request)

        if not self.is_running:
            if self.start_engine_loop:
                self.start_background_loop()
            else:
                raise AsyncEngineDeadError(
                    "Background loop is not running. If it was running, "
                    "inspect the output to find the stacktrace of the "
                    "error that caused the background loop to stop "
                    "(AsyncEngineDeadError).")

        if arrival_time is None:
            arrival_time = time.time()

        stream = self._request_tracker.add_request(
            request_id,
            inputs=inputs,
            params=params,
            arrival_time=arrival_time,
            lora_request=lora_request,
        )

        return stream

    async def generate(
        self,
        inputs: PromptInputs,
        sampling_params: SamplingParams,
        request_id: str,
        lora_request: Optional[LoRARequest] = None,
    ) -> AsyncIterator[RequestOutput]:
        """Generate outputs for a request.

        Generate outputs for a request. This method is a coroutine. It adds the
        request into the waiting queue of the LLMEngine and streams the outputs
        from the LLMEngine to the caller.

        Args:
            inputs: The inputs to the LLM. See
                :class:`~vllm.inputs.PromptInputs`
                for more details about the format of each input.
            sampling_params: The sampling parameters of the request.
            request_id: The unique id of the request.
            lora_request: LoRA request to use for generation, if any.

        Yields:
            The output `RequestOutput` objects from the LLMEngine
            for the request.

        Details:
            - If the engine is not running, start the background loop,
              which iteratively invokes
              :meth:`~vllm.engine.async_llm_engine.AsyncLLMEngine.engine_step`
              to process the waiting requests.
            - Add the request to the engine's `RequestTracker`.
              On the next background loop, this request will be sent to
              the underlying engine.
              Also, a corresponding `AsyncStream` will be created.
            - Wait for the request outputs from `AsyncStream` and yield them.

        Example:
            >>> # Please refer to entrypoints/api_server.py for
            >>> # the complete example.
            >>>
            >>> # initialize the engine and the example input
            >>> engine = AsyncLLMEngine.from_engine_args(engine_args)
            >>> example_input = {
            >>>     "prompt": "What is LLM?",
            >>>     "stream": False, # assume the non-streaming case
            >>>     "temperature": 0.0,
            >>>     "request_id": 0,
            >>> }
            >>>
            >>> # start the generation
            >>> results_generator = engine.generate(
            >>>    example_input["prompt"],
            >>>    SamplingParams(temperature=example_input["temperature"]),
            >>>    example_input["request_id"])
            >>>
            >>> # get the results
            >>> final_output = None
            >>> async for request_output in results_generator:
            >>>     if await request.is_disconnected():
            >>>         # Abort the request if the client disconnects.
            >>>         await engine.abort(request_id)
            >>>         # Return or raise an error
            >>>         ...
            >>>     final_output = request_output
            >>>
            >>> # Process and return the final output
            >>> ...
        """
        async for output in self._process_request(
                request_id,
                inputs,
                sampling_params,
                lora_request=lora_request,
        ):
            yield LLMEngine.validate_output(output, RequestOutput)

    async def encode(
        self,
        inputs: PromptInputs,
        pooling_params: PoolingParams,
        request_id: str,
        lora_request: Optional[LoRARequest] = None,
    ) -> AsyncIterator[EmbeddingRequestOutput]:
        """Generate outputs for a request from an embedding model.

        Generate outputs for a request. This method is a coroutine. It adds the
        request into the waiting queue of the LLMEngine and streams the outputs
        from the LLMEngine to the caller.

        Args:
            inputs: The inputs to the LLM. See
                :class:`~vllm.inputs.PromptInputs`
                for more details about the format of each input.
            pooling_params: The pooling parameters of the request.
            request_id: The unique id of the request.
            lora_request: LoRA request to use for generation, if any.

        Yields:
            The output `EmbeddingRequestOutput` objects from the LLMEngine
            for the request.

        Details:
            - If the engine is not running, start the background loop,
              which iteratively invokes
              :meth:`~vllm.engine.async_llm_engine.AsyncLLMEngine.engine_step`
              to process the waiting requests.
            - Add the request to the engine's `RequestTracker`.
              On the next background loop, this request will be sent to
              the underlying engine.
              Also, a corresponding `AsyncStream` will be created.
            - Wait for the request outputs from `AsyncStream` and yield them.

        Example:
            >>> # Please refer to entrypoints/api_server.py for
            >>> # the complete example.
            >>>
            >>> # initialize the engine and the example input
            >>> engine = AsyncLLMEngine.from_engine_args(engine_args)
            >>> example_input = {
            >>>     "input": "What is LLM?",
            >>>     "request_id": 0,
            >>> }
            >>>
            >>> # start the generation
            >>> results_generator = engine.encode(
            >>>    example_input["input"],
            >>>    PoolingParams(),
            >>>    example_input["request_id"])
            >>>
            >>> # get the results
            >>> final_output = None
            >>> async for request_output in results_generator:
            >>>     if await request.is_disconnected():
            >>>         # Abort the request if the client disconnects.
            >>>         await engine.abort(request_id)
            >>>         # Return or raise an error
            >>>         ...
            >>>     final_output = request_output
            >>>
            >>> # Process and return the final output
            >>> ...
        """
        async for output in self._process_request(
                request_id,
                inputs,
                pooling_params,
                lora_request=lora_request,
        ):
            yield LLMEngine.validate_output(output, EmbeddingRequestOutput)

    async def _process_request(
        self,
        request_id: str,
        inputs: PromptInputs,
        params: Union[SamplingParams, PoolingParams],
        *,
        lora_request: Optional[LoRARequest] = None,
    ) -> AsyncIterator[Union[RequestOutput, EmbeddingRequestOutput]]:
        """Common logic to process requests with SamplingParams or
        PoolingParams."""
        arrival_time = time.time()

        stream = await self.add_request(
            request_id,
            inputs,
            params,
            arrival_time=arrival_time,
            lora_request=lora_request,
        )

        try:
            async for request_output in stream:
                yield request_output
        except (Exception, asyncio.CancelledError) as e:
            self._abort(request_id)
            raise e

    async def abort(self, request_id: str) -> None:
        """Abort a request.

        Abort a submitted request. If the request is finished or not found,
        this method will be a no-op.

        Args:
            request_id: The unique id of the request.
        """
        if not self.is_running:
            raise AsyncEngineDeadError(
                "Background loop is not running. If it was running, "
                "inspect the output to find the stacktrace of the "
                "error that caused the background loop to stop "
                "(AsyncEngineDeadError).")

        return self._abort(request_id)

    def _abort(self, request_id: str) -> None:
        """Abort a request.

        Abort a submitted request. If the request is finished or not found,
        this method will be a no-op.

        Args:
            request_id: The unique id of the request.
        """
        self._request_tracker.abort_request(request_id,
                                            verbose=self.log_requests)

    async def get_model_config(self) -> ModelConfig:
        """Get the model configuration of the vLLM engine."""
        if self.engine_use_ray:
            return await self.engine.get_model_config.remote()  # type: ignore
        else:
            return self.engine.get_model_config()

    async def get_decoding_config(self) -> DecodingConfig:
        """Get the decoding configuration of the vLLM engine."""
        if self.engine_use_ray:
            return await self.engine.get_decoding_config.remote(  # type: ignore
            )
        else:
            return self.engine.get_decoding_config()

    async def do_log_stats(
            self,
            scheduler_outputs: Optional[SchedulerOutputs] = None,
            model_output: Optional[List[SamplerOutput]] = None) -> None:
        if self.engine_use_ray:
            await self.engine.do_log_stats.remote(  # type: ignore
                scheduler_outputs, model_output)
        else:
            self.engine.do_log_stats()

    async def check_health(self) -> None:
        """Raises an error if engine is unhealthy."""
        t = time.perf_counter()
        logger.debug("Starting health check...")
        if self.is_stopped:
            raise AsyncEngineDeadError("Background loop is stopped.")

        if self.engine_use_ray:
            try:
                await self.engine.check_health.remote()  # type: ignore
            except ray.exceptions.RayActorError as e:
                raise RuntimeError("Engine is dead.") from e
        else:
            await self.engine.check_health_async()
        logger.debug("Health check took %fs", time.perf_counter() - t)<|MERGE_RESOLUTION|>--- conflicted
+++ resolved
@@ -383,7 +383,6 @@
                 "Distributed execution is not supported with the CPU backend.")
             from vllm.executor.cpu_executor import CPUExecutorAsync
             executor_class = CPUExecutorAsync
-<<<<<<< HEAD
         elif engine_config.device_config.device_type == "hpu":
             if engine_config.parallel_config.worker_use_ray or engine_args.engine_use_ray:
                 initialize_ray_cluster(engine_config.parallel_config)
@@ -392,8 +391,6 @@
             else:
                 from vllm.executor.habana_executor import HabanaExecutorAsync
                 executor_class = HabanaExecutorAsync
-        elif engine_config.parallel_config.worker_use_ray:
-=======
         elif engine_config.device_config.device_type == "xpu":
             if distributed_executor_backend is None:
                 from vllm.executor.xpu_executor import XPUExecutorAsync
@@ -406,7 +403,6 @@
                 raise RuntimeError(
                     "Not supported distributed execution model on XPU device.")
         elif distributed_executor_backend == "ray":
->>>>>>> db5ec52a
             initialize_ray_cluster(engine_config.parallel_config)
             from vllm.executor.ray_gpu_executor import RayGPUExecutorAsync
             executor_class = RayGPUExecutorAsync
